--- conflicted
+++ resolved
@@ -143,7 +143,7 @@
 
   // remember to run meteor with --once otherwise it will restart
   if (subcommand === 'exit')
-    process.exit(0); 
+    process.exit(0);
 }
 
 // just returns the current version
@@ -158,38 +158,21 @@
   var currentVersion = control.version;
 
   if (lock() === false) {
-    console.log('Not migrating, control is locked.');
+    log.info('Not migrating, control is locked.');
     return;
   }
 
   if (rerun) {
-<<<<<<< HEAD
-    console.log('Rerunning version ' + version);
+    log.info('Rerunning version ' + version);
     migrate('up', version);
-    console.log('Finished migrating.');
+    log.info('Finished migrating.');
     unlock();
-=======
-    log.info('Rerunning version ' + version);
-    setLocked(true);
-    migrate('up', version);
-    setLocked(false);
-    log.info('Finished migrating.');
->>>>>>> 08c72f40
     return;
   }
 
   if (currentVersion === version) {
-<<<<<<< HEAD
-    console.log('Not migrating, already at version ' + version);
+    log.info('Not migrating, already at version ' + version);
     unlock();
-=======
-    log.debug('Not migrating, already at version ' + version);
-    return;
-  }
-
-  if (control.locked === true) {
-    log.debug('Not migrating, control is locked.');
->>>>>>> 08c72f40
     return;
   }
 
@@ -203,14 +186,14 @@
   // run the actual migration
   function migrate(direction, idx) {
     var migration = self._list[idx];
-    
+
     if (typeof migration[direction] !== 'function') {
       unlock();
-      throw new Meteor.Error('Cannot migrate ' + direction + ' on version ' 
+      throw new Meteor.Error('Cannot migrate ' + direction + ' on version '
         + migration.version);
     }
 
-    function maybeName() { 
+    function maybeName() {
       return migration.name ? ' (' + migration.name + ')' : '';
     }
 
@@ -246,17 +229,13 @@
       currentVersion = self._list[i - 1].version;
     }
   }
-<<<<<<< HEAD
+
   unlock();
-  console.log('Finished migrating.');
-=======
-  setLocked(false);
   log.info('Finished migrating.');
->>>>>>> 08c72f40
 }
 
 // gets the current control record, optionally creating it if non-existant
-Migrations._getControl = function() {  
+Migrations._getControl = function() {
   var control = this._collection.findOne({_id: 'control'});
 
   return control || this._setControl({version: 0, locked: false});
@@ -268,7 +247,7 @@
   check(control.version, Number);
   check(control.locked, Boolean);
 
-  this._collection.update({_id: 'control'}, 
+  this._collection.update({_id: 'control'},
     {$set: {version: control.version, locked: control.locked}}, {upsert: true});
 
   return control;
@@ -278,7 +257,7 @@
 Migrations._findIndexByVersion = function(version) {
   for (var i = 0;i < this._list.length;i++) {
     if (this._list[i].version === version)
-      return i; 
+      return i;
   }
 
   throw new Meteor.Error('Can\'t find migration version ' + version);
